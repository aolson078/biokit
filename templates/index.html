{% extends "base.html" %}

{% block title %}
Home
{% endblock %}

{% block content %}
<<<<<<< HEAD
<div class="container py-4 text-center">
    <h1 class="mb-3">An easy to use toolkit for Bioinformatics research</h1>
    <h4 class="mb-4">A W.A.S. software product created by Alex Olson, Sola Yun, Will Hutcheon</h4>
    <p class="lead">Easy phylogenetic graph and report generation</p>
    <p class="lead">Generate data models that provide insights and predictions into how structures will behave</p>
    <figure class="mt-4">
        <img class="img-fluid" src="{{ url_for('static', filename='images/treeexample.png') }}" alt="treeexample">
        <figcaption class="mt-2">Phylogenetic tree showing the three domains of life</figcaption>
    </figure>
=======
<div class="hero">
    <h1>BioKit</h1>
    <p class="tagline">An easy to use toolkit for Bioinformatics research</p>
    <p class="credits">A W.A.S. software product created by Alex Olson, Sola Yun, Will Hutcheon</p>
    <a class="cta-button" href="/login.html">Get Started</a>
</div>

<div class="features">
    <div class="feature">
        <img src="{{ url_for('static', filename='images/treeexample.png') }}" alt="Phylogenetic tree">
        <p>Easy phylogenetic graph and report generation</p>
    </div>
    <div class="feature">
        <p>Generate data models that provide insights and predictions into how structures will behave</p>
    </div>
>>>>>>> eedd1d20
</div>
{% endblock %}<|MERGE_RESOLUTION|>--- conflicted
+++ resolved
@@ -5,7 +5,6 @@
 {% endblock %}
 
 {% block content %}
-<<<<<<< HEAD
 <div class="container py-4 text-center">
     <h1 class="mb-3">An easy to use toolkit for Bioinformatics research</h1>
     <h4 class="mb-4">A W.A.S. software product created by Alex Olson, Sola Yun, Will Hutcheon</h4>
@@ -15,22 +14,5 @@
         <img class="img-fluid" src="{{ url_for('static', filename='images/treeexample.png') }}" alt="treeexample">
         <figcaption class="mt-2">Phylogenetic tree showing the three domains of life</figcaption>
     </figure>
-=======
-<div class="hero">
-    <h1>BioKit</h1>
-    <p class="tagline">An easy to use toolkit for Bioinformatics research</p>
-    <p class="credits">A W.A.S. software product created by Alex Olson, Sola Yun, Will Hutcheon</p>
-    <a class="cta-button" href="/login.html">Get Started</a>
-</div>
-
-<div class="features">
-    <div class="feature">
-        <img src="{{ url_for('static', filename='images/treeexample.png') }}" alt="Phylogenetic tree">
-        <p>Easy phylogenetic graph and report generation</p>
-    </div>
-    <div class="feature">
-        <p>Generate data models that provide insights and predictions into how structures will behave</p>
-    </div>
->>>>>>> eedd1d20
 </div>
 {% endblock %}